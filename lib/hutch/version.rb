module Hutch
<<<<<<< HEAD
  VERSION = '0.14.0'.freeze
end
=======
  VERSION = '0.20.0.pre'.freeze
end
>>>>>>> 02430625
<|MERGE_RESOLUTION|>--- conflicted
+++ resolved
@@ -1,8 +1,3 @@
 module Hutch
-<<<<<<< HEAD
-  VERSION = '0.14.0'.freeze
-end
-=======
   VERSION = '0.20.0.pre'.freeze
-end
->>>>>>> 02430625
+end