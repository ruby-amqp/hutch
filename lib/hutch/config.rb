require 'hutch/error_handlers/logger'
require 'logger'

module Hutch
  class UnknownAttributeError < StandardError; end

  module Config
    require 'yaml'

    def self.initialize(params={})
      @config = {
        mq_host: 'localhost',
        mq_port: 5672,
        mq_exchange: 'hutch',  # TODO: should this be required?
        mq_vhost: '/',
        mq_tls: false,
        mq_tls_cert: nil,
        mq_tls_key: nil,
        mq_username: 'guest',
        mq_password: 'guest',
        mq_api_host: 'localhost',
        mq_api_port: 15672,
        mq_api_ssl: false,
<<<<<<< HEAD
        mq_wait_exchange: nil,
        mq_wait_queue: 'wait-queue',
        mq_wait_expiration_suffices: [],
=======
        heartbeat: 30,
>>>>>>> af9e7106
        # placeholder, allows specifying connection parameters
        # as a URI.
        uri: nil,
        log_level: Logger::INFO,
        require_paths: [],
        autoload_rails: true,
        error_handlers: [Hutch::ErrorHandlers::Logger.new],
        namespace: nil,
        daemonise: false,
        pidfile: nil,
        channel_prefetch: 0,
        # enables publisher confirms, leaves it up to the app
        # how they are tracked
        publisher_confirms: false,
        # like `publisher_confirms` above but also
        # forces waiting for a confirm for every publish
        force_publisher_confirms: false,
        # Heroku needs > 10. MK.
        connection_timeout: 11,
        read_timeout: 11,
        write_timeout: 11,
        enable_http_api_use: true
      }.merge(params)
    end

    def self.get(attr)
      check_attr(attr)
      user_config[attr]
    end

    def self.set(attr, value)
      check_attr(attr)
      user_config[attr] = value
    end

    class << self
      alias_method :[],  :get
      alias_method :[]=, :set
    end

    def self.check_attr(attr)
      unless user_config.key?(attr)
        raise UnknownAttributeError, "#{attr} is not a valid config attribute"
      end
    end

    def self.user_config
      initialize unless @config
      @config
    end

    def self.to_hash
      self.user_config
    end

    def self.load_from_file(file)
      YAML.load(file).each do |attr, value|
        Hutch::Config.send("#{attr}=", value)
      end
    end

    def self.method_missing(method, *args, &block)
      attr = method.to_s.sub(/=$/, '').to_sym
      return super unless user_config.key?(attr)

      if method =~ /=$/
        set(attr, args.first)
      else
        get(attr)
      end
    end

    private

    def deep_copy(obj)
      Marshal.load(Marshal.dump(obj))
    end
  end
end<|MERGE_RESOLUTION|>--- conflicted
+++ resolved
@@ -21,13 +21,10 @@
         mq_api_host: 'localhost',
         mq_api_port: 15672,
         mq_api_ssl: false,
-<<<<<<< HEAD
         mq_wait_exchange: nil,
         mq_wait_queue: 'wait-queue',
         mq_wait_expiration_suffices: [],
-=======
         heartbeat: 30,
->>>>>>> af9e7106
         # placeholder, allows specifying connection parameters
         # as a URI.
         uri: nil,
