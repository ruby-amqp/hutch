require 'carrot-top'
require 'forwardable'
require 'securerandom'
require 'hutch/logging'
require 'hutch/exceptions'
require 'hutch/broker_handlers'
require 'hutch/channel_broker'

module Hutch
  class Broker
    include Logging
    extend Forwardable
    include BrokerHandlers

    attr_accessor :connection, :api_client
    def_delegators :channel_broker,
                   :channel,
                   :exchange,
                   :default_wait_exchange,
                   :wait_exchanges

    CHANNEL_BROKER_KEY = :hutch_channel_broker

    def initialize(config = nil)
      @config = config || Hutch::Config
    end

    def connect(options = {})
      @options = options
      set_up_amqp_connection
      if http_api_use_enabled?
        logger.info 'HTTP API use is enabled'
        set_up_api_connection
      else
        logger.info 'HTTP API use is disabled'
      end

<<<<<<< HEAD
      return unless block_given?
      begin
        yield
      ensure
        disconnect
=======
      if tracing_enabled?
        logger.info "tracing is enabled using #{@config[:tracer]}"
      else
        logger.info "tracing is disabled"
      end

      if block_given?
        begin
          yield
        ensure
          disconnect
        end
>>>>>>> 02430625
      end
    end

    def disconnect
      channel_broker.disconnect unless Thread.current[CHANNEL_BROKER_KEY].nil?
      Thread.current[CHANNEL_BROKER_KEY] = nil
      @connection.close if @connection
      @connection = nil
      @api_client = nil
    end

    # Connect to RabbitMQ via AMQP. This sets up the main connection and
    # channel we use for talking to RabbitMQ. It also ensures the existence of
    # the exchange we'll be using.
    def set_up_amqp_connection
      open_connection!
      open_channel!
    end

    # rubocop:disable Metrics/AbcSize
    def open_connection!
<<<<<<< HEAD
      if @config[:uri] && !@config[:uri].empty?
        u = URI.parse(@config[:uri])

        @config[:mq_host]     = u.host
        @config[:mq_port]     = u.port
        @config[:mq_vhost]    = u.path.sub(%r{^/}, '')
        @config[:mq_username] = u.user
        @config[:mq_password] = u.password
      end

      host               = @config[:mq_host]
      port               = @config[:mq_port]
      vhost              = if @config[:mq_vhost] && '' != @config[:mq_vhost]
                             @config[:mq_vhost]
                           else
                             Bunny::Session::DEFAULT_VHOST
                           end
      username           = @config[:mq_username]
      password           = @config[:mq_password]
      tls                = @config[:mq_tls]
      tls_key            = @config[:mq_tls_key]
      tls_cert           = @config[:mq_tls_cert]
      heartbeat          = @config[:heartbeat]
      connection_timeout = @config[:connection_timeout]
      read_timeout       = @config[:read_timeout]
      write_timeout      = @config[:write_timeout]

      protocol           = tls ? 'amqps://' : 'amqp://'
      sanitized_uri      = "#{protocol}#{username}@#{host}:#{port}/#{vhost.sub(%r{^/}, '')}"
=======
>>>>>>> 02430625
      logger.info "connecting to rabbitmq (#{sanitized_uri})"

      @connection = Hutch::Adapter.new(connection_params)

      with_bunny_connection_handler(sanitized_uri) do
        @connection.start
      end

      logger.info "connected to RabbitMQ at #{connection_params[:host]} as #{connection_params[:username]}"
      @connection
    end
    # rubocop:enable Metrics/AbcSize

    def open_channel!
<<<<<<< HEAD
      channel_broker.open_channel!
=======
      logger.info "opening rabbitmq channel with pool size #{consumer_pool_size}"
      @channel = @connection.create_channel(nil, consumer_pool_size).tap do |ch|
        @connection.prefetch_channel(ch, @config[:channel_prefetch])
        if @config[:publisher_confirms] || @config[:force_publisher_confirms]
          logger.info 'enabling publisher confirms'
          ch.confirm_select
        end
      end
>>>>>>> 02430625
    end

    # Set up the connection to the RabbitMQ management API. Unfortunately, this
    # is necessary to do a few things that are impossible over AMQP. E.g.
    # listing queues and bindings.
    def set_up_api_connection
      logger.info "connecting to rabbitmq HTTP API (#{api_config.sanitized_uri})"

      with_authentication_error_handler do
        with_connection_error_handler do
          @api_client = CarrotTop.new(host: api_config.host, port: api_config.port,
                                      user: api_config.username, password: api_config.password,
                                      ssl: api_config.ssl)
          @api_client.exchanges
        end
      end
    end

    def http_api_use_enabled?
      op = @options.fetch(:enable_http_api_use, true)
      cf = if @config[:enable_http_api_use].nil?
             true
           else
             @config[:enable_http_api_use]
           end

      op && cf
    end

    def tracing_enabled?
      @config[:tracer] && @config[:tracer] != Hutch::Tracers::NullTracer
    end

    # Create / get a durable queue and apply namespace if it exists.
    def queue(name, arguments = {})
      with_bunny_precondition_handler('queue') do
<<<<<<< HEAD
        namespace = @config[:namespace].to_s.downcase.gsub(/[^-:\.\w]/, '')
        name = name.prepend(namespace + ':') unless namespace.empty?
        channel.queue(name, durable: true)
=======
        namespace = @config[:namespace].to_s.downcase.gsub(/[^-_:\.\w]/, "")
        name = name.prepend(namespace + ":") unless namespace.empty?
        channel.queue(name, durable: true, arguments: arguments)
>>>>>>> 02430625
      end
    end

    # Return a mapping of queue names to the routing keys they're bound to.
    def bindings
      results = Hash.new { |hash, key| hash[key] = [] }
      @api_client.bindings.each do |binding|
        next if binding['destination'] == binding['routing_key']
        next unless binding['source'] == @config[:mq_exchange]
        next unless binding['vhost'] == @config[:mq_vhost]
        results[binding['destination']] << binding['routing_key']
      end
      results
    end

    # Bind a queue to the broker's exchange on the routing keys provided. Any
    # existing bindings on the queue that aren't present in the array of
    # routing keys will be unbound.
    def bind_queue(queue, routing_keys)
      if http_api_use_enabled?
        # Find the existing bindings, and unbind any redundant bindings
        queue_bindings = bindings.select { |dest, _keys| dest == queue.name }
        queue_bindings.each do |_dest, keys|
          keys.reject { |key| routing_keys.include?(key) }.each do |key|
            logger.debug "removing redundant binding #{queue.name} <--> #{key}"
            queue.unbind(exchange, routing_key: key)
          end
        end
      end

      # Ensure all the desired bindings are present
      routing_keys.each do |routing_key|
        logger.debug "creating binding #{queue.name} <--> #{routing_key}"
        queue.bind(exchange, routing_key: routing_key)
      end
    end

    # Each subscriber is run in a thread. This calls Thread#join on each of the
    # subscriber threads.
    def wait_on_threads(timeout)
      # Thread#join returns nil when the timeout is hit. If any return nil,
      # the threads didn't all join so we return false.
      per_thread_timeout = timeout.to_f / work_pool_threads.length
      work_pool_threads.none? { |thread| thread.join(per_thread_timeout).nil? }
    end

    def stop
<<<<<<< HEAD
      channel.work_pool.kill
=======
      if defined?(JRUBY_VERSION)
        channel.close
      else
        # Enqueue a failing job that kills the consumer loop
        channel_work_pool.shutdown
        # Give `timeout` seconds to jobs that are still being processed
        channel_work_pool.join(@config[:graceful_exit_timeout])
        # If after `timeout` they are still running, they are killed
        channel_work_pool.kill
      end
>>>>>>> 02430625
    end

    def requeue(delivery_tag)
      channel.reject(delivery_tag, true)
    end

    def reject(delivery_tag, requeue=false)
      channel.reject(delivery_tag, requeue)
    end

    def ack(delivery_tag)
      channel.ack(delivery_tag, false)
    end

    def nack(delivery_tag)
      channel.nack(delivery_tag, false, false)
    end

    def publish(routing_key, message, properties = {}, options = {})
      ensure_connection!(routing_key, message)

      serializer = options[:serializer] || @config[:serializer]

      non_overridable_properties = {
        routing_key:  routing_key,
        timestamp:    @connection.current_timestamp,
        content_type: serializer.content_type,
      }
      properties[:message_id]   ||= generate_id

      payload = serializer.encode(message)
      logger.info {
        spec =
          if serializer.binary?
            "#{payload.bytesize} bytes message"
          else
            "message '#{payload}'"
          end
        "publishing #{spec} to #{routing_key}"
      }

<<<<<<< HEAD
      json = JSON.dump(message)
      logger.info("publishing message '#{json}' to #{routing_key}")
      response = exchange.publish(json, { persistent: true }
        .merge(properties)
        .merge(global_properties)
        .merge(non_overridable_properties))

      channel.wait_for_confirms if @config[:force_publisher_confirms]
      response
    end

    def publish_wait(routing_key, message, properties = {})
      ensure_connection!(routing_key, message)
      if @config[:mq_wait_exchange].nil?
        raise_publish_error('wait exchange not defined', routing_key, message)
      end

      non_overridable_properties = {
        routing_key: routing_key,
        content_type: 'application/json'
      }
      properties[:message_id] ||= generate_id
      properties[:timestamp] ||= Time.now.to_i

      message_properties = { persistent: true }
                           .merge(properties)
                           .merge(global_properties)
                           .merge(non_overridable_properties)
      exchange = wait_exchanges.fetch(message_properties[:expiration].to_s, default_wait_exchange)
      json = JSON.dump(message)
      logger.info("publishing message '#{json}' to '#{exchange.name}' with routing key '#{routing_key}'")

      response = exchange.publish(json, message_properties)
=======
      response = @exchange.publish(payload, {persistent: true}.
        merge(properties).
        merge(global_properties).
        merge(non_overridable_properties))
>>>>>>> 02430625

      channel.wait_for_confirms if @config[:force_publisher_confirms]
      response
    end

    def confirm_select(*args)
      channel.confirm_select(*args)
    end

    def wait_for_confirms
      channel.wait_for_confirms
    end

    def using_publisher_confirmations?
      channel.using_publisher_confirmations?
    end

    private

    def raise_publish_error(reason, routing_key, message)
      msg = "unable to publish - #{reason}. Message: #{JSON.dump(message)}, Routing key: #{routing_key}."
      logger.error(msg)
      raise PublishError, msg
    end

    def ensure_connection!(routing_key, message)
      raise_publish_error('no connection to broker', routing_key, message) unless @connection
      raise_publish_error('connection is closed', routing_key, message) unless @connection.open?
    end

    def channel_broker
      Thread.current[CHANNEL_BROKER_KEY] ||= ChannelBroker.new(@connection, @config)
    end

    def api_config
      @api_config ||= OpenStruct.new.tap do |config|
        config.host = @config[:mq_api_host]
        config.port = @config[:mq_api_port]
        config.username = @config[:mq_username]
        config.password = @config[:mq_password]
        config.ssl = @config[:mq_api_ssl]
        config.protocol = config.ssl ? 'https://' : 'http://'
        config.sanitized_uri = "#{config.protocol}#{config.username}@#{config.host}:#{config.port}/"
      end
    end

<<<<<<< HEAD
    def work_pool_threads
      channel.work_pool.threads || []
=======
    def connection_params
      parse_uri

      {}.tap do |params|
        params[:host]               = @config[:mq_host]
        params[:port]               = @config[:mq_port]
        params[:vhost]              = if @config[:mq_vhost] && "" != @config[:mq_vhost]
                                        @config[:mq_vhost]
                                      else
                                        Hutch::Adapter::DEFAULT_VHOST
                                      end
        params[:username]           = @config[:mq_username]
        params[:password]           = @config[:mq_password]
        params[:tls]                = @config[:mq_tls]
        params[:tls_key]            = @config[:mq_tls_key]
        params[:tls_cert]           = @config[:mq_tls_cert]
        params[:verify_peer]        = @config[:mq_verify_peer]
        if @config[:mq_tls_ca_certificates]
          params[:tls_ca_certificates] = @config[:mq_tls_ca_certificates]
        end
        params[:heartbeat]          = @config[:heartbeat]
        params[:connection_timeout] = @config[:connection_timeout]
        params[:read_timeout]       = @config[:read_timeout]
        params[:write_timeout]      = @config[:write_timeout]


        params[:automatically_recover] = true
        params[:network_recovery_interval] = 1

        params[:client_logger] = @config[:client_logger] if @config[:client_logger]
      end
    end

    def parse_uri
      return unless @config[:uri] && !@config[:uri].empty?

      u = URI.parse(@config[:uri])

      @config[:mq_host]     = u.host
      @config[:mq_port]     = u.port
      @config[:mq_vhost]    = u.path.sub(/^\//, "")
      @config[:mq_username] = u.user
      @config[:mq_password] = u.password
    end

    def sanitized_uri
      p = connection_params
      scheme = p[:tls] ? "amqps" : "amqp"

      "#{scheme}://#{p[:username]}@#{p[:host]}:#{p[:port]}/#{p[:vhost].sub(/^\//, '')}"
    end

    def with_authentication_error_handler
      yield
    rescue Net::HTTPServerException => ex
      logger.error "HTTP API connection error: #{ex.message.downcase}"
      if ex.response.code == '401'
        raise AuthenticationError.new('invalid HTTP API credentials')
      else
        raise
      end
    end

    def with_connection_error_handler
      yield
    rescue Errno::ECONNREFUSED => ex
      logger.error "HTTP API connection error: #{ex.message.downcase}"
      raise ConnectionError.new("couldn't connect to HTTP API at #{api_config.sanitized_uri}")
    end

    def with_bunny_precondition_handler(item)
      yield
    rescue Hutch::Adapter::PreconditionFailed => ex
      logger.error ex.message
      s = "RabbitMQ responded with 406 Precondition Failed when creating this #{item}. " +
          "Perhaps it is being redeclared with non-matching attributes"
      raise WorkerSetupError.new(s)
    end

    def with_bunny_connection_handler(uri)
      yield
    rescue Hutch::Adapter::ConnectionRefused => ex
      logger.error "amqp connection error: #{ex.message.downcase}"
      raise ConnectionError.new("couldn't connect to rabbitmq at #{uri}. Check your configuration, network connectivity and RabbitMQ logs.")
    end

    def work_pool_threads
      channel_work_pool.threads || []
    end

    def channel_work_pool
      @channel.work_pool
    end

    def consumer_pool_size
      @config[:consumer_pool_size]
>>>>>>> 02430625
    end

    def generate_id
      SecureRandom.uuid
    end

    def global_properties
      Hutch.global_properties.respond_to?(:call) ? Hutch.global_properties.call : Hutch.global_properties
    end

  end
end<|MERGE_RESOLUTION|>--- conflicted
+++ resolved
@@ -35,26 +35,36 @@
         logger.info 'HTTP API use is disabled'
       end
 
-<<<<<<< HEAD
       return unless block_given?
       begin
         yield
       ensure
         disconnect
-=======
+      end
+    end
+
+    def connect(options = {})
+      @options = options
+      set_up_amqp_connection
+      if http_api_use_enabled?
+        logger.info 'HTTP API use is enabled'
+        set_up_api_connection
+      else
+        logger.info 'HTTP API use is disabled'
+      end
+
       if tracing_enabled?
         logger.info "tracing is enabled using #{@config[:tracer]}"
       else
         logger.info "tracing is disabled"
       end
 
-      if block_given?
-        begin
-          yield
-        ensure
-          disconnect
-        end
->>>>>>> 02430625
+      return unless block_given?
+
+      begin
+        yield
+      ensure
+        disconnect
       end
     end
 
@@ -76,7 +86,6 @@
 
     # rubocop:disable Metrics/AbcSize
     def open_connection!
-<<<<<<< HEAD
       if @config[:uri] && !@config[:uri].empty?
         u = URI.parse(@config[:uri])
 
@@ -106,8 +115,6 @@
 
       protocol           = tls ? 'amqps://' : 'amqp://'
       sanitized_uri      = "#{protocol}#{username}@#{host}:#{port}/#{vhost.sub(%r{^/}, '')}"
-=======
->>>>>>> 02430625
       logger.info "connecting to rabbitmq (#{sanitized_uri})"
 
       @connection = Hutch::Adapter.new(connection_params)
@@ -122,9 +129,7 @@
     # rubocop:enable Metrics/AbcSize
 
     def open_channel!
-<<<<<<< HEAD
       channel_broker.open_channel!
-=======
       logger.info "opening rabbitmq channel with pool size #{consumer_pool_size}"
       @channel = @connection.create_channel(nil, consumer_pool_size).tap do |ch|
         @connection.prefetch_channel(ch, @config[:channel_prefetch])
@@ -133,7 +138,6 @@
           ch.confirm_select
         end
       end
->>>>>>> 02430625
     end
 
     # Set up the connection to the RabbitMQ management API. Unfortunately, this
@@ -170,15 +174,9 @@
     # Create / get a durable queue and apply namespace if it exists.
     def queue(name, arguments = {})
       with_bunny_precondition_handler('queue') do
-<<<<<<< HEAD
         namespace = @config[:namespace].to_s.downcase.gsub(/[^-:\.\w]/, '')
         name = name.prepend(namespace + ':') unless namespace.empty?
-        channel.queue(name, durable: true)
-=======
-        namespace = @config[:namespace].to_s.downcase.gsub(/[^-_:\.\w]/, "")
-        name = name.prepend(namespace + ":") unless namespace.empty?
         channel.queue(name, durable: true, arguments: arguments)
->>>>>>> 02430625
       end
     end
 
@@ -226,9 +224,7 @@
     end
 
     def stop
-<<<<<<< HEAD
       channel.work_pool.kill
-=======
       if defined?(JRUBY_VERSION)
         channel.close
       else
@@ -239,7 +235,6 @@
         # If after `timeout` they are still running, they are killed
         channel_work_pool.kill
       end
->>>>>>> 02430625
     end
 
     def requeue(delivery_tag)
@@ -281,7 +276,6 @@
         "publishing #{spec} to #{routing_key}"
       }
 
-<<<<<<< HEAD
       json = JSON.dump(message)
       logger.info("publishing message '#{json}' to #{routing_key}")
       response = exchange.publish(json, { persistent: true }
@@ -315,12 +309,6 @@
       logger.info("publishing message '#{json}' to '#{exchange.name}' with routing key '#{routing_key}'")
 
       response = exchange.publish(json, message_properties)
-=======
-      response = @exchange.publish(payload, {persistent: true}.
-        merge(properties).
-        merge(global_properties).
-        merge(non_overridable_properties))
->>>>>>> 02430625
 
       channel.wait_for_confirms if @config[:force_publisher_confirms]
       response
@@ -367,10 +355,6 @@
       end
     end
 
-<<<<<<< HEAD
-    def work_pool_threads
-      channel.work_pool.threads || []
-=======
     def connection_params
       parse_uri
 
@@ -467,7 +451,6 @@
 
     def consumer_pool_size
       @config[:consumer_pool_size]
->>>>>>> 02430625
     end
 
     def generate_id
@@ -477,6 +460,5 @@
     def global_properties
       Hutch.global_properties.respond_to?(:call) ? Hutch.global_properties.call : Hutch.global_properties
     end
-
   end
 end