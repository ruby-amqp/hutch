require 'hutch/message'
require 'hutch/logging'
require 'hutch/broker'
require 'carrot-top'
require 'thread'

module Hutch
  class Worker
    include Logging

    def initialize(broker, consumers)
      @broker        = broker
      self.consumers = consumers
    end

    # Run the main event loop. The consumers will be set up with queues, and
    # process the messages in their respective queues indefinitely. This method
    # never returns.
    def run
      # Set up signal handlers for graceful shutdown
      register_signal_handlers

<<<<<<< HEAD
      register_action_handlers

      setup_queues

      # Take a break from Thread#join every 0.1 seconds to check if we've
      # been sent any actions or signals
      until @broker.wait_on_threads(0.1)
        handle_actions
        handle_signals
=======
      main_loop
    end

    def main_loop
      if defined?(JRUBY_VERSION)
        # Binds shutdown listener to notify main thread if channel was closed
        bind_shutdown_handler

        handle_signals until shutdown_not_called?(0.1)
      else
        # Take a break from Thread#join every 0.1 seconds to check if we've
        # been sent any signals
        handle_signals until @broker.wait_on_threads(0.1)
>>>>>>> 02430625
      end
    end

    # Register handlers for SIG{QUIT,TERM,INT} to shut down the worker
    # gracefully. Forceful shutdowns are very bad!
    def register_signal_handlers
      Thread.main[:signal_queue] = []
      %w(QUIT TERM INT).keep_if { |s| Signal.list.keys.include? s }.map(&:to_sym).each do |sig|
        # This needs to be reentrant, so we queue up signals to be handled
        # in the run loop, rather than acting on signals here
        trap(sig) do
          Thread.main[:signal_queue] << sig
        end
      end
    end

    # Handle any pending signals
    def handle_signals
      signal = Thread.main[:signal_queue].shift
      if signal
        logger.info "caught sig#{signal.downcase}, stopping hutch..."
        stop
      end
    end

    # Register action queue for acknowledging messages in main thread
    # Messages consumed come from main thread so acks and nacks need to use the
    # same channel
    def register_action_handlers
      Thread.main[:action_queue] = Queue.new
    end

    # Handle all pending message acknowledgement actions
    def handle_actions
      until Thread.main[:action_queue].empty?
        action, delivery_tag = Thread.main[:action_queue].pop
        @broker.public_send(action, delivery_tag)
      end
    end

    # Stop a running worker by killing all subscriber threads.
    def stop
      @broker.stop
    end

    # Binds shutdown handler, called if channel is closed or network Failed
    def bind_shutdown_handler
      @broker.channel.on_shutdown do
        Thread.main[:shutdown_received] = true
      end
    end

    # Checks if shutdown handler was called, then sleeps for interval
    def shutdown_not_called?(interval)
      if Thread.main[:shutdown_received]
        true
      else
        sleep(interval)
        false
      end
    end

    # Set up the queues for each of the worker's consumers.
    def setup_queues
      logger.info 'setting up queues'
      @consumers.each { |consumer| setup_queue(consumer) }
    end

    # Bind a consumer's routing keys to its queue, and set up a subscription to
    # receive messages sent to the queue.
    def setup_queue(consumer)
      queue = @broker.queue(consumer.get_queue_name, consumer.get_arguments)
      @broker.bind_queue(queue, consumer.routing_keys)

      queue.subscribe(manual_ack: true) do |*args|
        delivery_info, properties, payload = Hutch::Adapter.decode_message(*args)
        handle_message(consumer, delivery_info, properties, payload)
      end
    end

    # Called internally when a new messages comes in from RabbitMQ. Responsible
    # for wrapping up the message and passing it to the consumer.
    def handle_message(consumer, delivery_info, properties, payload)
<<<<<<< HEAD
      logger.info("message(#{properties.message_id || '-'}): " \
                  "routing key: #{delivery_info.routing_key}, " \
                  "consumer: #{consumer}, " \
                  "payload: #{payload}")

      begin
        message = Message.new(delivery_info, properties, payload)
        instance = consumer.new
        instance.broker = @broker
        instance.delivery_info = delivery_info
        instance.process(message)
        Thread.main[:action_queue] << [:ack, delivery_info.delivery_tag]
=======
      broker = @broker
      begin
        serializer = consumer.get_serializer || Hutch::Config[:serializer]
        logger.info {
          spec   = serializer.binary? ? "#{payload.bytesize} bytes" : "#{payload}"
          "message(#{properties.message_id || '-'}): " +
          "routing key: #{delivery_info.routing_key}, " +
          "consumer: #{consumer}, " +
          "payload: #{spec}"
        }

        message = Message.new(delivery_info, properties, payload, serializer)
        consumer_instance = consumer.new.tap { |c| c.broker, c.delivery_info = @broker, delivery_info }
        with_tracing(consumer_instance).handle(message)
        broker.ack(delivery_info.delivery_tag)
>>>>>>> 02430625
      rescue StandardError => ex
        Thread.main[:action_queue] << [:nack, delivery_info.delivery_tag]
        handle_error(properties.message_id, payload, consumer, ex)
      end
    end

    def with_tracing(klass)
      Hutch::Config[:tracer].new(klass)
    end

    def handle_error(message_id, payload, consumer, ex)
      Hutch::Config[:error_handlers].each do |backend|
        backend.handle(message_id, payload, consumer, ex)
      end
    end

    def consumers=(val)
      if val.empty?
        logger.warn "no consumer loaded, ensure there's no configuration issue"
      end
      @consumers = val
    end
  end
end<|MERGE_RESOLUTION|>--- conflicted
+++ resolved
@@ -20,7 +20,6 @@
       # Set up signal handlers for graceful shutdown
       register_signal_handlers
 
-<<<<<<< HEAD
       register_action_handlers
 
       setup_queues
@@ -30,8 +29,8 @@
       until @broker.wait_on_threads(0.1)
         handle_actions
         handle_signals
-=======
-      main_loop
+        main_loop
+      end
     end
 
     def main_loop
@@ -44,7 +43,6 @@
         # Take a break from Thread#join every 0.1 seconds to check if we've
         # been sent any signals
         handle_signals until @broker.wait_on_threads(0.1)
->>>>>>> 02430625
       end
     end
 
@@ -128,20 +126,6 @@
     # Called internally when a new messages comes in from RabbitMQ. Responsible
     # for wrapping up the message and passing it to the consumer.
     def handle_message(consumer, delivery_info, properties, payload)
-<<<<<<< HEAD
-      logger.info("message(#{properties.message_id || '-'}): " \
-                  "routing key: #{delivery_info.routing_key}, " \
-                  "consumer: #{consumer}, " \
-                  "payload: #{payload}")
-
-      begin
-        message = Message.new(delivery_info, properties, payload)
-        instance = consumer.new
-        instance.broker = @broker
-        instance.delivery_info = delivery_info
-        instance.process(message)
-        Thread.main[:action_queue] << [:ack, delivery_info.delivery_tag]
-=======
       broker = @broker
       begin
         serializer = consumer.get_serializer || Hutch::Config[:serializer]
@@ -157,7 +141,6 @@
         consumer_instance = consumer.new.tap { |c| c.broker, c.delivery_info = @broker, delivery_info }
         with_tracing(consumer_instance).handle(message)
         broker.ack(delivery_info.delivery_tag)
->>>>>>> 02430625
       rescue StandardError => ex
         Thread.main[:action_queue] << [:nack, delivery_info.delivery_tag]
         handle_error(properties.message_id, payload, consumer, ex)
