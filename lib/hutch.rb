--- conflicted
+++ resolved
@@ -58,11 +58,8 @@
   def self.publish(*args)
     broker.publish(*args)
   end
-<<<<<<< HEAD
 
   def self.publish_wait(*args)
     broker.publish_wait(*args)
   end
-=======
->>>>>>> 02430625
 end