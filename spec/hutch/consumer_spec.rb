require 'spec_helper'

describe Hutch::Consumer do
  around(:each) do |example|
    isolate_constants do
      example.run
    end
  end

  let(:simple_consumer) do
    unless defined? SimpleConsumer
      class SimpleConsumer
        include Hutch::Consumer
        consume 'hutch.test1'
      end
    end
    SimpleConsumer
  end

  let(:complex_consumer) do
    unless defined? ComplexConsumer
      class ComplexConsumer
        include Hutch::Consumer
        consume 'hutch.test1', 'hutch.test2'
        arguments foo: :bar
      end
    end
    ComplexConsumer
  end

  describe 'module inclusion' do
    it 'registers the class as a consumer' do
      expect(Hutch).to receive(:register_consumer) do |klass|
        expect(klass).to eq(simple_consumer)
      end

      simple_consumer
    end
  end

  describe '.consume' do
    it 'saves the routing key to the consumer' do
      expect(simple_consumer.routing_keys).to include 'hutch.test1'
    end

    context 'with multiple routing keys' do
      it 'registers the class once for each routing key' do
        expect(complex_consumer.routing_keys).to include 'hutch.test1'
        expect(complex_consumer.routing_keys).to include 'hutch.test2'
      end
    end

    context 'when given the same routing key multiple times' do
      subject { simple_consumer.routing_keys }
      before { simple_consumer.consume 'hutch.test1' }

      describe '#length' do
        subject { super().length }
        it { is_expected.to eq(1) }
      end
    end
  end

  describe '.queue_name' do
    let(:queue_name) { 'foo' }

    it 'overrides the queue name' do
<<<<<<< HEAD

=======
      simple_consumer.queue_name(queue_name)
      expect(simple_consumer.get_queue_name).to eq(queue_name)
>>>>>>> 02430625
    end
  end

  describe '.arguments' do
    let(:args) { { foo: :bar} }

    it 'overrides the arguments' do
      simple_consumer.arguments(args)
      expect(simple_consumer.get_arguments).to eq(args)
    end

  end

  describe '.get_arguments' do

    context 'when defined' do
      it { expect(complex_consumer.get_arguments).to eq(foo: :bar) }
    end

    context 'when not defined' do
      it { expect(simple_consumer.get_arguments).to eq({}) }
    end

  end

  describe '.get_queue_name' do

    context 'when queue name has been set explicitly' do
      it 'returns the give queue name' do
        class Foo
          include Hutch::Consumer
          queue_name 'bar'
        end

        expect(Foo.get_queue_name).to eq('bar')
      end
    end

    context 'when no queue name has been set' do
      it 'replaces module separators with colons' do
        module Foo
          class Bar
            include Hutch::Consumer
          end
        end

        expect(Foo::Bar.get_queue_name).to eq('foo:bar')
      end

      it 'converts camelcase class names to snake case' do
        class FooBarBAZ
          include Hutch::Consumer
        end

        expect(FooBarBAZ.get_queue_name).to eq('foo_bar_baz')
      end
    end
  end
end<|MERGE_RESOLUTION|>--- conflicted
+++ resolved
@@ -65,12 +65,8 @@
     let(:queue_name) { 'foo' }
 
     it 'overrides the queue name' do
-<<<<<<< HEAD
-
-=======
       simple_consumer.queue_name(queue_name)
       expect(simple_consumer.get_queue_name).to eq(queue_name)
->>>>>>> 02430625
     end
   end
 
