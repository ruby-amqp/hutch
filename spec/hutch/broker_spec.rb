--- conflicted
+++ resolved
@@ -101,15 +101,9 @@
       before { config[:channel_prefetch] = prefetch_value }
       after  { broker.disconnect }
 
-<<<<<<< HEAD
-      it "set's channel's prefetch" do
-        expect_any_instance_of(Bunny::Channel)
-          .to receive(:prefetch).with(prefetch_value)
-=======
       it "set's channel's prefetch", adapter: :bunny do
         expect_any_instance_of(Bunny::Channel).
           to receive(:prefetch).with(prefetch_value)
->>>>>>> 02430625
         broker.set_up_amqp_connection
       end
 
@@ -125,15 +119,9 @@
       before { config[:force_publisher_confirms] = force_publisher_confirms_value }
       after  { broker.disconnect }
 
-<<<<<<< HEAD
-      it 'waits for confirmation' do
-        expect_any_instance_of(Bunny::Channel)
-          .to receive(:confirm_select)
-=======
       it 'waits for confirmation', adapter: :bunny do
         expect_any_instance_of(Bunny::Channel).
           to receive(:confirm_select)
->>>>>>> 02430625
         broker.set_up_amqp_connection
       end
 
@@ -376,15 +364,9 @@
       end
 
       context 'with force_publisher_confirms not set in the config' do
-<<<<<<< HEAD
-        it 'does not wait for confirms on the channel' do
-          expect_any_instance_of(Bunny::Channel)
-            .to_not receive(:wait_for_confirms)
-=======
         it 'does not wait for confirms on the channel', adapter: :bunny do
           expect_any_instance_of(Bunny::Channel).
             to_not receive(:wait_for_confirms)
->>>>>>> 02430625
           broker.publish('test.key', 'message')
         end
 
@@ -402,15 +384,9 @@
           config[:force_publisher_confirms] = force_publisher_confirms_value
         end
 
-<<<<<<< HEAD
-        it 'waits for confirms on the channel' do
-          expect_any_instance_of(Bunny::Channel)
-            .to receive(:wait_for_confirms)
-=======
         it 'waits for confirms on the channel', adapter: :bunny do
           expect_any_instance_of(Bunny::Channel).
             to receive(:wait_for_confirms)
->>>>>>> 02430625
           broker.publish('test.key', 'message')
         end
 
@@ -434,7 +410,6 @@
       end
     end
   end
-<<<<<<< HEAD
 
   describe '#publish_wait' do
     context 'with a valid connection' do
@@ -581,6 +556,4 @@
       end
     end
   end
-=======
->>>>>>> 02430625
 end