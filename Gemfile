--- conflicted
+++ resolved
@@ -12,12 +12,9 @@
   gem "sentry-raven"
   gem "honeybadger"
   gem "coveralls", require: false
-<<<<<<< HEAD
   gem 'rb-inotify', '~> 0.9', require: false
-=======
   gem "newrelic_rpm"
   gem "airbrake"
->>>>>>> 02430625
 end
 
 group :development, :darwin do
